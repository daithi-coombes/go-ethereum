package miner

import (
	"fmt"
	"math/big"
	"sort"
	"sync"
	"sync/atomic"
	"time"

	"github.com/ethereum/go-ethereum/accounts"
	"github.com/ethereum/go-ethereum/common"
	"github.com/ethereum/go-ethereum/core"
	"github.com/ethereum/go-ethereum/core/state"
	"github.com/ethereum/go-ethereum/core/types"
	"github.com/ethereum/go-ethereum/event"
	"github.com/ethereum/go-ethereum/logger"
	"github.com/ethereum/go-ethereum/logger/glog"
	"github.com/ethereum/go-ethereum/pow"
	"gopkg.in/fatih/set.v0"
)

var jsonlogger = logger.NewJsonLogger()

// Work holds the current work
type Work struct {
	Number    uint64
	Nonce     uint64
	MixDigest []byte
	SeedHash  []byte
}

// Agent can register themself with the worker
type Agent interface {
	Work() chan<- *types.Block
	SetReturnCh(chan<- *types.Block)
	Stop()
	Start()
	GetHashRate() int64
}

const miningLogAtDepth = 5

type uint64RingBuffer struct {
	ints []uint64 //array of all integers in buffer
	next int      //where is the next insertion? assert 0 <= next < len(ints)
}

// environment is the workers current environment and holds
// all of the current state information
type environment struct {
	state              *state.StateDB     // apply state changes here
	coinbase           *state.StateObject // the miner's account
	ancestors          *set.Set           // ancestor set (used for checking uncle parent validity)
	family             *set.Set           // family set (used for checking uncle invalidity)
	uncles             *set.Set           // uncle set
	remove             *set.Set           // tx which will be removed
	tcount             int                // tx count in cycle
	ignoredTransactors *set.Set
	lowGasTransactors  *set.Set
	ownedAccounts      *set.Set
	lowGasTxs          types.Transactions
	localMinedBlocks   *uint64RingBuffer // the most recent block numbers that were mined locally (used to check block inclusion)

	block *types.Block // the new block

	header   *types.Header
	txs      []*types.Transaction
	receipts []*types.Receipt
}

// worker is the main object which takes care of applying messages to the new state
type worker struct {
	mu sync.Mutex

	agents []Agent
	recv   chan *types.Block
	mux    *event.TypeMux
	quit   chan struct{}
	pow    pow.PoW

	eth     core.Backend
	chain   *core.ChainManager
	proc    *core.BlockProcessor
	extraDb common.Database

	coinbase common.Address
	gasPrice *big.Int
	extra    []byte

	currentMu sync.Mutex
	current   *environment

	uncleMu        sync.Mutex
	possibleUncles map[common.Hash]*types.Block

	txQueueMu sync.Mutex
	txQueue   map[common.Hash]*types.Transaction

	// atomic status counters
	mining int32
	atWork int32
}

func newWorker(coinbase common.Address, eth core.Backend) *worker {
	worker := &worker{
		eth:            eth,
		mux:            eth.EventMux(),
		extraDb:        eth.ExtraDb(),
		recv:           make(chan *types.Block),
		gasPrice:       new(big.Int),
		chain:          eth.ChainManager(),
		proc:           eth.BlockProcessor(),
		possibleUncles: make(map[common.Hash]*types.Block),
		coinbase:       coinbase,
		txQueue:        make(map[common.Hash]*types.Transaction),
		quit:           make(chan struct{}),
	}
	go worker.update()
	go worker.wait()

	worker.commitNewWork()

	return worker
}

func (self *worker) pendingState() *state.StateDB {
	self.currentMu.Lock()
	defer self.currentMu.Unlock()
	return self.current.state
}

func (self *worker) pendingBlock() *types.Block {
	self.currentMu.Lock()
	defer self.currentMu.Unlock()
	if atomic.LoadInt32(&self.mining) == 0 {
		return types.NewBlock(
			self.current.header,
			self.current.txs,
			nil,
			self.current.receipts,
		)
	}
	return self.current.block
}

func (self *worker) start() {
	self.mu.Lock()
	defer self.mu.Unlock()

	atomic.StoreInt32(&self.mining, 1)

	// spin up agents
	for _, agent := range self.agents {
		agent.Start()
	}
}

func (self *worker) stop() {
	self.mu.Lock()
	defer self.mu.Unlock()

	if atomic.LoadInt32(&self.mining) == 1 {
		var keep []Agent
		// stop all agents
		for _, agent := range self.agents {
			agent.Stop()
			// keep all that's not a cpu agent
			if _, ok := agent.(*CpuAgent); !ok {
				keep = append(keep, agent)
			}
		}
		self.agents = keep
	}

	atomic.StoreInt32(&self.mining, 0)
	atomic.StoreInt32(&self.atWork, 0)
}

func (self *worker) register(agent Agent) {
	self.mu.Lock()
	defer self.mu.Unlock()
	self.agents = append(self.agents, agent)
	agent.SetReturnCh(self.recv)
}

func (self *worker) update() {
	events := self.mux.Subscribe(core.ChainHeadEvent{}, core.ChainSideEvent{}, core.TxPreEvent{})

out:
	for {
		select {
		case event := <-events.Chan():
			switch ev := event.(type) {
			case core.ChainHeadEvent:
				self.commitNewWork()
			case core.ChainSideEvent:
				self.uncleMu.Lock()
				self.possibleUncles[ev.Block.Hash()] = ev.Block
				self.uncleMu.Unlock()
			case core.TxPreEvent:
				// Apply transaction to the pending state if we're not mining
				if atomic.LoadInt32(&self.mining) == 0 {
					self.mu.Lock()
					self.current.commitTransactions(types.Transactions{ev.Tx}, self.gasPrice, self.proc)
					self.mu.Unlock()
				}
			}
		case <-self.quit:
			break out
		}
	}

	events.Unsubscribe()
}

func newLocalMinedBlock(blockNumber uint64, prevMinedBlocks *uint64RingBuffer) (minedBlocks *uint64RingBuffer) {
	if prevMinedBlocks == nil {
		minedBlocks = &uint64RingBuffer{next: 0, ints: make([]uint64, miningLogAtDepth+1)}
	} else {
		minedBlocks = prevMinedBlocks
	}

	minedBlocks.ints[minedBlocks.next] = blockNumber
	minedBlocks.next = (minedBlocks.next + 1) % len(minedBlocks.ints)
	return minedBlocks
}

func (self *worker) wait() {
	for {
		for block := range self.recv {
			atomic.AddInt32(&self.atWork, -1)

			if block == nil {
				continue
			}

			parent := self.chain.GetBlock(block.ParentHash())
			if parent == nil {
				glog.V(logger.Error).Infoln("Invalid block found during mining")
				continue
			}
			if err := core.ValidateHeader(self.eth.BlockProcessor().Pow, block.Header(), parent, true); err != nil {
				glog.V(logger.Error).Infoln("Invalid header on mined block:", err)
				continue
			}

			stat, err := self.chain.WriteBlock(block, false)
			if err != nil {
				glog.V(logger.Error).Infoln("error writing block to chain", err)
				continue
			}
			// check if canon block and write transactions
			if stat == core.CanonStatTy {
				// This puts transactions in a extra db for rpc
				core.PutTransactions(self.extraDb, block, block.Transactions())
				// store the receipts
				core.PutReceipts(self.extraDb, block.Hash(), self.current.receipts)
			}

			// check staleness and display confirmation
			var stale, confirm string
			canonBlock := self.chain.GetBlockByNumber(block.NumberU64())
			if canonBlock != nil && canonBlock.Hash() != block.Hash() {
				stale = "stale "
			} else {
				confirm = "Wait 5 blocks for confirmation"
				self.current.localMinedBlocks = newLocalMinedBlock(block.Number().Uint64(), self.current.localMinedBlocks)
			}

			glog.V(logger.Info).Infof("🔨  Mined %sblock (#%v / %x). %s", stale, block.Number(), block.Hash().Bytes()[:4], confirm)

			// broadcast before waiting for validation
<<<<<<< HEAD
			go func() {
				self.mux.Post(core.NewMinedBlockEvent{block})
				self.mux.Post(core.ChainEvent{block, block.Hash(), self.current.state.Logs()})
				if stat == core.CanonStatTy {
					self.mux.Post(core.ChainHeadEvent{block})
				}
			}()
=======
			go func(block *types.Block, logs state.Logs) {
				self.mux.Post(core.NewMinedBlockEvent{block})
				self.mux.Post(core.ChainEvent{block, block.Hash(), logs})
				if stat == core.CanonStatTy {
					self.mux.Post(core.ChainHeadEvent{block})
				}
			}(block, self.current.state.Logs())

>>>>>>> 29e2fb38
			self.commitNewWork()
		}
	}
}

func (self *worker) push() {
	if atomic.LoadInt32(&self.mining) == 1 {
		if core.Canary(self.current.state) {
			glog.Infoln("Toxicity levels rising to deadly levels. Your canary has died. You can go back or continue down the mineshaft --more--")
			glog.Infoln("You turn back and abort mining")
			return
		}

		// push new work to agents
		for _, agent := range self.agents {
			atomic.AddInt32(&self.atWork, 1)

			if agent.Work() != nil {
				agent.Work() <- self.current.block
			} else {
				common.Report(fmt.Sprintf("%v %T\n", agent, agent))
			}
		}
	}
}

// makeCurrent creates a new environment for the current cycle.
func (self *worker) makeCurrent(parent *types.Block, header *types.Header) {
	state := state.New(parent.Root(), self.eth.StateDb())
	current := &environment{
		state:     state,
		ancestors: set.New(),
		family:    set.New(),
		uncles:    set.New(),
		header:    header,
		coinbase:  state.GetOrNewStateObject(self.coinbase),
	}

	// when 08 is processed ancestors contain 07 (quick block)
	for _, ancestor := range self.chain.GetBlocksFromHash(parent.Hash(), 7) {
		for _, uncle := range ancestor.Uncles() {
			current.family.Add(uncle.Hash())
		}
		current.family.Add(ancestor.Hash())
		current.ancestors.Add(ancestor.Hash())
	}
	accounts, _ := self.eth.AccountManager().Accounts()

	// Keep track of transactions which return errors so they can be removed
	current.remove = set.New()
	current.tcount = 0
	current.ignoredTransactors = set.New()
	current.lowGasTransactors = set.New()
	current.ownedAccounts = accountAddressesSet(accounts)
	if self.current != nil {
		current.localMinedBlocks = self.current.localMinedBlocks
	}
	self.current = current
}

func (w *worker) setGasPrice(p *big.Int) {
	w.mu.Lock()
	defer w.mu.Unlock()

	// calculate the minimal gas price the miner accepts when sorting out transactions.
	const pct = int64(90)
	w.gasPrice = gasprice(p, pct)

	w.mux.Post(core.GasPriceChanged{w.gasPrice})
}

func (self *worker) isBlockLocallyMined(deepBlockNum uint64) bool {
	//Did this instance mine a block at {deepBlockNum} ?
	var isLocal = false
	for idx, blockNum := range self.current.localMinedBlocks.ints {
		if deepBlockNum == blockNum {
			isLocal = true
			self.current.localMinedBlocks.ints[idx] = 0 //prevent showing duplicate logs
			break
		}
	}
	//Short-circuit on false, because the previous and following tests must both be true
	if !isLocal {
		return false
	}

	//Does the block at {deepBlockNum} send earnings to my coinbase?
	var block = self.chain.GetBlockByNumber(deepBlockNum)
	return block != nil && block.Coinbase() == self.coinbase
}

func (self *worker) logLocalMinedBlocks(previous *environment) {
	if previous != nil && self.current.localMinedBlocks != nil {
		nextBlockNum := self.current.block.NumberU64()
		for checkBlockNum := previous.block.NumberU64(); checkBlockNum < nextBlockNum; checkBlockNum++ {
			inspectBlockNum := checkBlockNum - miningLogAtDepth
			if self.isBlockLocallyMined(inspectBlockNum) {
				glog.V(logger.Info).Infof("🔨 🔗  Mined %d blocks back: block #%v", miningLogAtDepth, inspectBlockNum)
			}
		}
	}
}

func (self *worker) commitNewWork() {
	self.mu.Lock()
	defer self.mu.Unlock()
	self.uncleMu.Lock()
	defer self.uncleMu.Unlock()
	self.currentMu.Lock()
	defer self.currentMu.Unlock()

	tstart := time.Now()
	parent := self.chain.CurrentBlock()
	tstamp := tstart.Unix()
	if tstamp <= int64(parent.Time()) {
		tstamp = int64(parent.Time()) + 1
	}
	// this will ensure we're not going off too far in the future
	if now := time.Now().Unix(); tstamp > now+4 {
		wait := time.Duration(tstamp-now) * time.Second
		glog.V(logger.Info).Infoln("We are too far in the future. Waiting for", wait)
		time.Sleep(wait)
	}

	num := parent.Number()
	header := &types.Header{
		ParentHash: parent.Hash(),
		Number:     num.Add(num, common.Big1),
		Difficulty: core.CalcDifficulty(int64(tstamp), int64(parent.Time()), parent.Difficulty()),
		GasLimit:   core.CalcGasLimit(parent),
		GasUsed:    new(big.Int),
		Coinbase:   self.coinbase,
		Extra:      self.extra,
		Time:       uint64(tstamp),
	}

	previous := self.current
	self.makeCurrent(parent, header)
	current := self.current

	// commit transactions for this run.
	transactions := self.eth.TxPool().GetTransactions()
	sort.Sort(types.TxByNonce{transactions})
	current.coinbase.SetGasLimit(header.GasLimit)
	current.commitTransactions(transactions, self.gasPrice, self.proc)
	self.eth.TxPool().RemoveTransactions(current.lowGasTxs)

	// compute uncles for the new block.
	var (
		uncles    []*types.Header
		badUncles []common.Hash
	)
	for hash, uncle := range self.possibleUncles {
		if len(uncles) == 2 {
			break
		}
		if err := self.commitUncle(uncle.Header()); err != nil {
			if glog.V(logger.Ridiculousness) {
				glog.V(logger.Detail).Infof("Bad uncle found and will be removed (%x)\n", hash[:4])
				glog.V(logger.Detail).Infoln(uncle)
			}
			badUncles = append(badUncles, hash)
		} else {
			glog.V(logger.Debug).Infof("commiting %x as uncle\n", hash[:4])
			uncles = append(uncles, uncle.Header())
		}
	}
	for _, hash := range badUncles {
		delete(self.possibleUncles, hash)
	}

	if atomic.LoadInt32(&self.mining) == 1 {
		// commit state root after all state transitions.
		core.AccumulateRewards(self.current.state, header, uncles)
		current.state.Update()
		self.current.state.Sync()
		header.Root = current.state.Root()
	}

	// create the new block whose nonce will be mined.
	current.block = types.NewBlock(header, current.txs, uncles, current.receipts)
	self.current.block.Td = new(big.Int).Set(core.CalcTD(self.current.block, self.chain.GetBlock(self.current.block.ParentHash())))

	// We only care about logging if we're actually mining.
	if atomic.LoadInt32(&self.mining) == 1 {
		glog.V(logger.Info).Infof("commit new work on block %v with %d txs & %d uncles. Took %v\n", current.block.Number(), current.tcount, len(uncles), time.Since(tstart))
		self.logLocalMinedBlocks(previous)
	}

	self.push()
}

func (self *worker) commitUncle(uncle *types.Header) error {
	hash := uncle.Hash()
	if self.current.uncles.Has(hash) {
		return core.UncleError("Uncle not unique")
	}
	if !self.current.ancestors.Has(uncle.ParentHash) {
		return core.UncleError(fmt.Sprintf("Uncle's parent unknown (%x)", uncle.ParentHash[0:4]))
	}
	if self.current.family.Has(hash) {
		return core.UncleError(fmt.Sprintf("Uncle already in family (%x)", hash))
	}
	self.current.uncles.Add(uncle.Hash())
	return nil
}

func (env *environment) commitTransactions(transactions types.Transactions, gasPrice *big.Int, proc *core.BlockProcessor) {
	for _, tx := range transactions {
		// We can skip err. It has already been validated in the tx pool
		from, _ := tx.From()

		// Check if it falls within margin. Txs from owned accounts are always processed.
		if tx.GasPrice().Cmp(gasPrice) < 0 && !env.ownedAccounts.Has(from) {
			// ignore the transaction and transactor. We ignore the transactor
			// because nonce will fail after ignoring this transaction so there's
			// no point
			env.lowGasTransactors.Add(from)

			glog.V(logger.Info).Infof("transaction(%x) below gas price (tx=%v ask=%v). All sequential txs from this address(%x) will be ignored\n", tx.Hash().Bytes()[:4], common.CurrencyToString(tx.GasPrice()), common.CurrencyToString(gasPrice), from[:4])
		}

		// Continue with the next transaction if the transaction sender is included in
		// the low gas tx set. This will also remove the tx and all sequential transaction
		// from this transactor
		if env.lowGasTransactors.Has(from) {
			// add tx to the low gas set. This will be removed at the end of the run
			// owned accounts are ignored
			if !env.ownedAccounts.Has(from) {
				env.lowGasTxs = append(env.lowGasTxs, tx)
			}
			continue
		}

		// Move on to the next transaction when the transactor is in ignored transactions set
		// This may occur when a transaction hits the gas limit. When a gas limit is hit and
		// the transaction is processed (that could potentially be included in the block) it
		// will throw a nonce error because the previous transaction hasn't been processed.
		// Therefor we need to ignore any transaction after the ignored one.
		if env.ignoredTransactors.Has(from) {
			continue
		}

		env.state.StartRecord(tx.Hash(), common.Hash{}, 0)

		err := env.commitTransaction(tx, proc)
		switch {
		case core.IsNonceErr(err) || core.IsInvalidTxErr(err):
			env.remove.Add(tx.Hash())

			if glog.V(logger.Detail) {
				glog.Infof("TX (%x) failed, will be removed: %v\n", tx.Hash().Bytes()[:4], err)
			}
		case state.IsGasLimitErr(err):
			// ignore the transactor so no nonce errors will be thrown for this account
			// next time the worker is run, they'll be picked up again.
			env.ignoredTransactors.Add(from)

			glog.V(logger.Detail).Infof("Gas limit reached for (%x) in this block. Continue to try smaller txs\n", from[:4])
		default:
			env.tcount++
		}
	}
}

func (env *environment) commitTransaction(tx *types.Transaction, proc *core.BlockProcessor) error {
	snap := env.state.Copy()
	receipt, _, err := proc.ApplyTransaction(env.coinbase, env.state, env.header, tx, env.header.GasUsed, true)
	if err != nil && (core.IsNonceErr(err) || state.IsGasLimitErr(err) || core.IsInvalidTxErr(err)) {
		env.state.Set(snap)
		return err
	}
	env.txs = append(env.txs, tx)
	env.receipts = append(env.receipts, receipt)
	return nil
}

// TODO: remove or use
func (self *worker) HashRate() int64 {
	return 0
}

// gasprice calculates a reduced gas price based on the pct
// XXX Use big.Rat?
func gasprice(price *big.Int, pct int64) *big.Int {
	p := new(big.Int).Set(price)
	p.Div(p, big.NewInt(100))
	p.Mul(p, big.NewInt(pct))
	return p
}

func accountAddressesSet(accounts []accounts.Account) *set.Set {
	accountSet := set.New()
	for _, account := range accounts {
		accountSet.Add(account.Address)
	}
	return accountSet
}<|MERGE_RESOLUTION|>--- conflicted
+++ resolved
@@ -271,15 +271,6 @@
 			glog.V(logger.Info).Infof("🔨  Mined %sblock (#%v / %x). %s", stale, block.Number(), block.Hash().Bytes()[:4], confirm)
 
 			// broadcast before waiting for validation
-<<<<<<< HEAD
-			go func() {
-				self.mux.Post(core.NewMinedBlockEvent{block})
-				self.mux.Post(core.ChainEvent{block, block.Hash(), self.current.state.Logs()})
-				if stat == core.CanonStatTy {
-					self.mux.Post(core.ChainHeadEvent{block})
-				}
-			}()
-=======
 			go func(block *types.Block, logs state.Logs) {
 				self.mux.Post(core.NewMinedBlockEvent{block})
 				self.mux.Post(core.ChainEvent{block, block.Hash(), logs})
@@ -288,7 +279,6 @@
 				}
 			}(block, self.current.state.Logs())
 
->>>>>>> 29e2fb38
 			self.commitNewWork()
 		}
 	}
