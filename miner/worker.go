--- conflicted
+++ resolved
@@ -271,10 +271,6 @@
 			glog.V(logger.Info).Infof("🔨  Mined %sblock (#%v / %x). %s", stale, block.Number(), block.Hash().Bytes()[:4], confirm)
 
 			// broadcast before waiting for validation
-<<<<<<< HEAD
-			go self.mux.Post(core.NewMinedBlockEvent{block})
-			go self.mux.Post(core.ChainHeadEvent{block})
-=======
 			go func() {
 				self.mux.Post(core.NewMinedBlockEvent{block})
 				self.mux.Post(core.ChainEvent{block, block.Hash(), self.current.state.Logs()})
@@ -282,8 +278,6 @@
 					self.mux.Post(core.ChainHeadEvent{block})
 				}
 			}()
-
->>>>>>> 0872c821
 			self.commitNewWork()
 		}
 	}
