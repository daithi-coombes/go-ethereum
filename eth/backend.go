package eth

import (
	"crypto/ecdsa"
	"fmt"
	"io"
	"io/ioutil"
	"path"
	"strings"
	"time"

	"github.com/ethereum/go-ethereum/bzz"
	"github.com/ethereum/go-ethereum/core"
	"github.com/ethereum/go-ethereum/crypto"
	"github.com/ethereum/go-ethereum/ethdb"
	"github.com/ethereum/go-ethereum/ethutil"
	"github.com/ethereum/go-ethereum/event"
	"github.com/ethereum/go-ethereum/logger"
	"github.com/ethereum/go-ethereum/miner"
	"github.com/ethereum/go-ethereum/p2p"
	"github.com/ethereum/go-ethereum/p2p/discover"
	"github.com/ethereum/go-ethereum/p2p/nat"
	"github.com/ethereum/go-ethereum/pow/ezp"
	"github.com/ethereum/go-ethereum/rpc"
	"github.com/ethereum/go-ethereum/whisper"
)

var (
	ethlogger  = logger.NewLogger("SERV")
	jsonlogger = logger.NewJsonLogger()

	defaultBootNodes = []*discover.Node{
		// ETH/DEV cmd/bootnode
		discover.MustParseNode("enode://6cdd090303f394a1cac34ecc9f7cda18127eafa2a3a06de39f6d920b0e583e062a7362097c7c65ee490a758b442acd5c80c6fce4b148c6a391e946b45131365b@54.169.166.226:30303"),
		// ETH/DEV cpp-ethereum (poc-8.ethdev.com)
		discover.MustParseNode("enode://4a44599974518ea5b0f14c31c4463692ac0329cb84851f3435e6d1b18ee4eae4aa495f846a0fa1219bd58035671881d44423876e57db2abd57254d0197da0ebe@5.1.83.226:30303"),
	}
)

type Config struct {
	Name      string
	KeyStore  string
	DataDir   string
	LogFile   string
	LogLevel  int
	KeyRing   string
	LogFormat string

	MaxPeers int
	Port     string

	// This should be a space-separated list of
	// discovery node URLs.
	BootNodes string

	// This key is used to identify the node on the network.
	// If nil, an ephemeral key is used.
	NodeKey *ecdsa.PrivateKey

	NAT  nat.Interface
	Shh  bool
	Dial bool

	MinerThreads int

	KeyManager *crypto.KeyManager
}

func (cfg *Config) parseBootNodes() []*discover.Node {
	if cfg.BootNodes == "" {
		return defaultBootNodes
	}
	var ns []*discover.Node
	for _, url := range strings.Split(cfg.BootNodes, " ") {
		if url == "" {
			continue
		}
		n, err := discover.ParseNode(url)
		if err != nil {
			ethlogger.Errorf("Bootstrap URL %s: %v\n", url, err)
			continue
		}
		ns = append(ns, n)
	}
	return ns
}

func (cfg *Config) nodeKey() (*ecdsa.PrivateKey, error) {
	// use explicit key from command line args if set
	if cfg.NodeKey != nil {
		return cfg.NodeKey, nil
	}
	// use persistent key if present
	keyfile := path.Join(cfg.DataDir, "nodekey")
	key, err := crypto.LoadECDSA(keyfile)
	if err == nil {
		return key, nil
	}
	// no persistent key, generate and store a new one
	if key, err = crypto.GenerateKey(); err != nil {
		return nil, fmt.Errorf("could not generate server key: %v", err)
	}
	if err := ioutil.WriteFile(keyfile, crypto.FromECDSA(key), 0600); err != nil {
		ethlogger.Errorln("could not persist nodekey: ", err)
	}
	return key, nil
}

type Ethereum struct {
	// Channel for shutting down the ethereum
	shutdownChan chan bool
	quit         chan bool

	// DB interface
	db        ethutil.Database
	blacklist p2p.Blacklist

	//*** SERVICES ***
	// State manager for processing new blocks and managing the over all states
	blockProcessor *core.BlockProcessor
	txPool         *core.TxPool
	chainManager   *core.ChainManager
	blockPool      *BlockPool
	whisper        *whisper.Whisper

	net      *p2p.Server
	eventMux *event.TypeMux
	txSub    event.Subscription
	blockSub event.Subscription
	miner    *miner.Miner

	RpcServer  rpc.RpcServer
	keyManager *crypto.KeyManager
	dpa        *bzz.DPA

	logger logger.LogSystem

	Mining bool
}

func New(config *Config) (*Ethereum, error) {
	// Boostrap database
<<<<<<< HEAD
	logger := ethlogger.New(config.DataDir, config.LogFile, config.LogLevel, config.LogFormat)
	db, err := ethdb.NewLDBDatabase(config.DataDir + "/blockchain")
=======
	ethlogger := logger.New(config.DataDir, config.LogFile, config.LogLevel, config.LogFormat)
	db, err := ethdb.NewLDBDatabase("blockchain")
>>>>>>> 94e543bc
	if err != nil {
		return nil, err
	}

	// Perform database sanity checks
	d, _ := db.Get([]byte("ProtocolVersion"))
	protov := ethutil.NewValue(d).Uint()
	if protov != ProtocolVersion && protov != 0 {
<<<<<<< HEAD
		return nil, fmt.Errorf("Database version mismatch. Protocol(%d / %d). `rm -rf %s`", protov, ProtocolVersion, config.DataDir+"/blockchain")
=======
		path := path.Join(config.DataDir, "blockchain")
		return nil, fmt.Errorf("Database version mismatch. Protocol(%d / %d). `rm -rf %s`", protov, ProtocolVersion, path)
>>>>>>> 94e543bc
	}

	// Create new keymanager
	var keyManager *crypto.KeyManager
	switch config.KeyStore {
	case "db":
		keyManager = crypto.NewDBKeyManager(db)
	case "file":
		keyManager = crypto.NewFileKeyManager(config.DataDir)
	default:
		return nil, fmt.Errorf("unknown keystore type: %s", config.KeyStore)
	}
	// Initialise the keyring
	keyManager.Init(config.KeyRing, 0, false)

	saveProtocolVersion(db)
	//ethutil.Config.Db = db

	eth := &Ethereum{
		shutdownChan: make(chan bool),
		quit:         make(chan bool),
		db:           db,
		keyManager:   keyManager,
		blacklist:    p2p.NewBlacklist(),
		eventMux:     &event.TypeMux{},
		logger:       ethlogger,
	}

	eth.chainManager = core.NewChainManager(db, eth.EventMux())
	eth.txPool = core.NewTxPool(eth.EventMux())
	eth.blockProcessor = core.NewBlockProcessor(db, eth.txPool, eth.chainManager, eth.EventMux())
	eth.chainManager.SetProcessor(eth.blockProcessor)
	eth.whisper = whisper.New()
	eth.miner = miner.New(keyManager.Address(), eth, config.MinerThreads)

	hasBlock := eth.chainManager.HasBlock
	insertChain := eth.chainManager.InsertChain
	eth.blockPool = NewBlockPool(hasBlock, insertChain, ezp.Verify)

	netprv, err := config.nodeKey()
	if err != nil {
		return nil, err
	}
	ethProto := EthProtocol(eth.txPool, eth.chainManager, eth.blockPool)
	netStore := bzz.NewNetStore(config.DataDir + "/bzz")
	protocols := []p2p.Protocol{
		ethProto,
		bzz.BzzProtocol(netStore),
	}
	if config.Shh {
		protocols = append(protocols, eth.whisper.Protocol())
	}
	// TODO: if config.Bzz ...
	chunker := &bzz.TreeChunker{}
	chunker.Init()
	eth.dpa = &bzz.DPA{
		Chunker:    chunker,
		ChunkStore: netStore,
	}

	if netprv == nil {
		if netprv, err = crypto.GenerateKey(); err != nil {
			return nil, fmt.Errorf("could not generate server key: %v", err)
		}
	}

	eth.net = &p2p.Server{
		PrivateKey:     netprv,
		Name:           config.Name,
		MaxPeers:       config.MaxPeers,
		Protocols:      protocols,
		Blacklist:      eth.blacklist,
		NAT:            config.NAT,
		NoDial:         !config.Dial,
		BootstrapNodes: config.parseBootNodes(),
	}
	if len(config.Port) > 0 {
		eth.net.ListenAddr = ":" + config.Port
	}

	return eth, nil
}

func (s *Ethereum) KeyManager() *crypto.KeyManager       { return s.keyManager }
func (s *Ethereum) Logger() logger.LogSystem             { return s.logger }
func (s *Ethereum) Name() string                         { return s.net.Name }
func (s *Ethereum) ChainManager() *core.ChainManager     { return s.chainManager }
func (s *Ethereum) BlockProcessor() *core.BlockProcessor { return s.blockProcessor }
func (s *Ethereum) TxPool() *core.TxPool                 { return s.txPool }
func (s *Ethereum) BlockPool() *BlockPool                { return s.blockPool }
func (s *Ethereum) Whisper() *whisper.Whisper            { return s.whisper }
func (s *Ethereum) EventMux() *event.TypeMux             { return s.eventMux }
func (s *Ethereum) Db() ethutil.Database                 { return s.db }
func (s *Ethereum) Miner() *miner.Miner                  { return s.miner }
func (s *Ethereum) IsListening() bool                    { return true } // Always listening
func (s *Ethereum) PeerCount() int                       { return s.net.PeerCount() }
func (s *Ethereum) Peers() []*p2p.Peer                   { return s.net.Peers() }
func (s *Ethereum) MaxPeers() int                        { return s.net.MaxPeers }
func (s *Ethereum) Coinbase() []byte                     { return nil } // TODO

// Start the ethereum
<<<<<<< HEAD
func (s *Ethereum) Start(p string, pull string) error {
	jsonlogger.LogJson(&ethlogger.LogStarting{
=======
func (s *Ethereum) Start() error {
	jsonlogger.LogJson(&logger.LogStarting{
>>>>>>> 94e543bc
		ClientString:    s.net.Name,
		ProtocolVersion: ProtocolVersion,
	})

	err := s.net.Start()
	if err != nil {
		return err
	}

	// Start services
	s.txPool.Start()
	s.blockPool.Start()

	if s.whisper != nil {
		s.whisper.Start()
	}

	s.dpa.Start()
	bzz.StartHttpServer(s.dpa)

	// broadcast transactions
	s.txSub = s.eventMux.Subscribe(core.TxPreEvent{})
	go s.txBroadcastLoop()

	// broadcast mined blocks
	s.blockSub = s.eventMux.Subscribe(core.NewMinedBlockEvent{})
	go s.blockBroadcastLoop()

<<<<<<< HEAD
	if len(p) > 0 {
		for _, peer := range strings.Split(p, ",") {
			if err := s.SuggestPeer(peer); err != nil {
				return err
			}
		}
	}

	if len(pull) > 0 {
		go func() {
			time.Sleep(30 * time.Second)
			key := ethutil.Hex2Bytes(pull)
			reader := s.dpa.Retrieve(key)
			logger.Debugf("retrieved reader for %064x", key)
			b := make([]byte, 0x1000)
			var length int64
			for {
				n, err := reader.Read(b)
				if err != nil {
					if err != io.EOF {
						logger.Debugf("read %v bytes. read error for %064x: %v", n, key, err)
					}
					return
				}
				length += int64(n)
			}
			logger.Debugf("read %v bytes from %064x: %v", length, key)
		}()
	}

	logger.Infoln("Server started")
=======
	ethlogger.Infoln("Server started")
>>>>>>> 94e543bc
	return nil
}

func (self *Ethereum) SuggestPeer(nodeURL string) error {
	n, err := discover.ParseNode(nodeURL)
	if err != nil {
		return fmt.Errorf("invalid node URL: %v", err)
	}
	self.net.SuggestPeer(n)
	return nil
}

func (s *Ethereum) Stop() {
	// Close the database
	defer s.db.Close()

	close(s.quit)

	s.txSub.Unsubscribe()    // quits txBroadcastLoop
	s.blockSub.Unsubscribe() // quits blockBroadcastLoop

	if s.RpcServer != nil {
		s.RpcServer.Stop()
	}

	s.txPool.Stop()
	s.eventMux.Stop()
	s.blockPool.Stop()
	if s.whisper != nil {
		s.whisper.Stop()
	}

	ethlogger.Infoln("Server stopped")
	close(s.shutdownChan)
}

// This function will wait for a shutdown and resumes main thread execution
func (s *Ethereum) WaitForShutdown() {
	<-s.shutdownChan
}

// now tx broadcasting is taken out of txPool
// handled here via subscription, efficiency?
func (self *Ethereum) txBroadcastLoop() {
	// automatically stops if unsubscribe
	for obj := range self.txSub.Chan() {
		event := obj.(core.TxPreEvent)
		self.net.Broadcast("eth", TxMsg, event.Tx.RlpData())
	}
}

func (self *Ethereum) blockBroadcastLoop() {
	// automatically stops if unsubscribe
	for obj := range self.blockSub.Chan() {
		switch ev := obj.(type) {
		case core.NewMinedBlockEvent:
			self.net.Broadcast("eth", NewBlockMsg, ev.Block.RlpData(), ev.Block.Td)
		}
	}
}

func saveProtocolVersion(db ethutil.Database) {
	d, _ := db.Get([]byte("ProtocolVersion"))
	protocolVersion := ethutil.NewValue(d).Uint()

	if protocolVersion == 0 {
		db.Put([]byte("ProtocolVersion"), ethutil.NewValue(ProtocolVersion).Bytes())
	}
}<|MERGE_RESOLUTION|>--- conflicted
+++ resolved
@@ -3,13 +3,10 @@
 import (
 	"crypto/ecdsa"
 	"fmt"
-	"io"
 	"io/ioutil"
 	"path"
 	"strings"
-	"time"
-
-	"github.com/ethereum/go-ethereum/bzz"
+
 	"github.com/ethereum/go-ethereum/core"
 	"github.com/ethereum/go-ethereum/crypto"
 	"github.com/ethereum/go-ethereum/ethdb"
@@ -131,7 +128,6 @@
 
 	RpcServer  rpc.RpcServer
 	keyManager *crypto.KeyManager
-	dpa        *bzz.DPA
 
 	logger logger.LogSystem
 
@@ -140,13 +136,8 @@
 
 func New(config *Config) (*Ethereum, error) {
 	// Boostrap database
-<<<<<<< HEAD
-	logger := ethlogger.New(config.DataDir, config.LogFile, config.LogLevel, config.LogFormat)
-	db, err := ethdb.NewLDBDatabase(config.DataDir + "/blockchain")
-=======
 	ethlogger := logger.New(config.DataDir, config.LogFile, config.LogLevel, config.LogFormat)
 	db, err := ethdb.NewLDBDatabase("blockchain")
->>>>>>> 94e543bc
 	if err != nil {
 		return nil, err
 	}
@@ -155,12 +146,8 @@
 	d, _ := db.Get([]byte("ProtocolVersion"))
 	protov := ethutil.NewValue(d).Uint()
 	if protov != ProtocolVersion && protov != 0 {
-<<<<<<< HEAD
-		return nil, fmt.Errorf("Database version mismatch. Protocol(%d / %d). `rm -rf %s`", protov, ProtocolVersion, config.DataDir+"/blockchain")
-=======
 		path := path.Join(config.DataDir, "blockchain")
 		return nil, fmt.Errorf("Database version mismatch. Protocol(%d / %d). `rm -rf %s`", protov, ProtocolVersion, path)
->>>>>>> 94e543bc
 	}
 
 	// Create new keymanager
@@ -205,26 +192,9 @@
 		return nil, err
 	}
 	ethProto := EthProtocol(eth.txPool, eth.chainManager, eth.blockPool)
-	netStore := bzz.NewNetStore(config.DataDir + "/bzz")
-	protocols := []p2p.Protocol{
-		ethProto,
-		bzz.BzzProtocol(netStore),
-	}
+	protocols := []p2p.Protocol{ethProto}
 	if config.Shh {
 		protocols = append(protocols, eth.whisper.Protocol())
-	}
-	// TODO: if config.Bzz ...
-	chunker := &bzz.TreeChunker{}
-	chunker.Init()
-	eth.dpa = &bzz.DPA{
-		Chunker:    chunker,
-		ChunkStore: netStore,
-	}
-
-	if netprv == nil {
-		if netprv, err = crypto.GenerateKey(); err != nil {
-			return nil, fmt.Errorf("could not generate server key: %v", err)
-		}
 	}
 
 	eth.net = &p2p.Server{
@@ -262,13 +232,8 @@
 func (s *Ethereum) Coinbase() []byte                     { return nil } // TODO
 
 // Start the ethereum
-<<<<<<< HEAD
-func (s *Ethereum) Start(p string, pull string) error {
-	jsonlogger.LogJson(&ethlogger.LogStarting{
-=======
 func (s *Ethereum) Start() error {
 	jsonlogger.LogJson(&logger.LogStarting{
->>>>>>> 94e543bc
 		ClientString:    s.net.Name,
 		ProtocolVersion: ProtocolVersion,
 	})
@@ -286,9 +251,6 @@
 		s.whisper.Start()
 	}
 
-	s.dpa.Start()
-	bzz.StartHttpServer(s.dpa)
-
 	// broadcast transactions
 	s.txSub = s.eventMux.Subscribe(core.TxPreEvent{})
 	go s.txBroadcastLoop()
@@ -297,41 +259,7 @@
 	s.blockSub = s.eventMux.Subscribe(core.NewMinedBlockEvent{})
 	go s.blockBroadcastLoop()
 
-<<<<<<< HEAD
-	if len(p) > 0 {
-		for _, peer := range strings.Split(p, ",") {
-			if err := s.SuggestPeer(peer); err != nil {
-				return err
-			}
-		}
-	}
-
-	if len(pull) > 0 {
-		go func() {
-			time.Sleep(30 * time.Second)
-			key := ethutil.Hex2Bytes(pull)
-			reader := s.dpa.Retrieve(key)
-			logger.Debugf("retrieved reader for %064x", key)
-			b := make([]byte, 0x1000)
-			var length int64
-			for {
-				n, err := reader.Read(b)
-				if err != nil {
-					if err != io.EOF {
-						logger.Debugf("read %v bytes. read error for %064x: %v", n, key, err)
-					}
-					return
-				}
-				length += int64(n)
-			}
-			logger.Debugf("read %v bytes from %064x: %v", length, key)
-		}()
-	}
-
-	logger.Infoln("Server started")
-=======
 	ethlogger.Infoln("Server started")
->>>>>>> 94e543bc
 	return nil
 }
 
